--- conflicted
+++ resolved
@@ -59,11 +59,7 @@
 
 __docformat__ = 'restructuredtext'
 
-<<<<<<< HEAD
-__version__ = "0.6.6"
-=======
 __version__ = "0.6.7"
->>>>>>> 2dc3b58c
 __author__ = "cocos2d team"
 version = __version__
 
@@ -77,17 +73,10 @@
     )
 pyglet.resource.reindex()
 
-<<<<<<< HEAD
-# refuse to run with pyglet 1.4; is not compatible
-parts = pyglet.version.split(".")
-if int(parts[0]) != 1 or int(parts[1]) < 2 or int(parts[1]) > 3:
-    raise Exception("\n*** pyglet version must be >=1.2  and <1.4, found version %s***\n" %  pyglet.version)
-=======
 # refuse to run with pyglet < 1.4.3; is not compatible or hits pyglet's bugs
 parts = pyglet.version.split(".")
 if int(parts[0]) != 1 or int(parts[1]) != 4 or int(parts[2]) < 3:
     raise Exception("\n*** pyglet version must be at least 1.4.3, found version %s ***\n" %  pyglet.version)
->>>>>>> 2dc3b58c
 
 
 try:
