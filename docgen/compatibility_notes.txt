--- conflicted
+++ resolved
@@ -1,13 +1,8 @@
 Api changes and other compatibility notes
 
-cocos 0.6.6
+cocos 0.6.7
 -----------
 
-<<<<<<< HEAD
-	- this is exactly 0.6.5 except that pip or setup.py install will select pyglet < 1.4
-	- this version is not compatible with pyglet 1.4
-
-=======
 First cocos version to run with the pyglet 1.4 series, needs at least pyglet 1.4.3
 
 This cocos version will not run with previous pyglet versions
@@ -44,11 +39,11 @@
 	- this is exactly 0.6.5 except that pip or setup.py install will select pyglet < 1.4
 	- this version is not compatible with pyglet 1.4
 
->>>>>>> 2dc3b58c
 cocos 0.6.5
 -----------
 
 	- First cocos version to support pyglet 1.3 , tested against pyglet 1.3.rc1
+	- Does not support pyglet 1.4 series
 	- This cocos version can also run with pyglet 1.2.x
 	- Next cocos version will drop support for python 2.6
 	- Python 2.7 support can end at any future cocos release, without further advice: if pyglet drops it or a cocos new feature requires more than trivial compatibility code, then cocos will be py3 only
